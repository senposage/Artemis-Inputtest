--- conflicted
+++ resolved
@@ -1,82 +1,3 @@
-<<<<<<< HEAD
-﻿using System.Drawing;
-using CUE.NET;
-using CUE.NET.Brushes;
-using CUE.NET.Devices.Generic.Enums;
-using CUE.NET.Devices.Keyboard;
-using CUE.NET.Devices.Keyboard.Keys;
-using CUE.NET.Exceptions;
-
-namespace Artemis.KeyboardProviders.Corsair
-{
-    internal class K95 : KeyboardProvider
-    {
-        private CorsairKeyboard _keyboard;
-
-        public K95()
-        {
-            Name = "Corsair Gaming K95 RGB";
-        }
-
-        /// <summary>
-        ///     Enables the SDK and sets updatemode to manual as well as the color of the background to black.
-        /// </summary>
-        public override void Enable()
-        {
-            try
-            {
-                CueSDK.Initialize();
-            }
-            catch (WrapperException)
-            {
-                /*CUE is already initialized*/
-            }
-            _keyboard = CueSDK.KeyboardSDK;
-            Height = (int) _keyboard.KeyboardRectangle.Height;
-            Width = (int) _keyboard.KeyboardRectangle.Width;
-
-            _keyboard.UpdateMode = UpdateMode.Manual;
-            _keyboard.Brush = new SolidColorBrush(Color.Black);
-            _keyboard.Update();
-        }
-
-        public override void Disable()
-        {
-        }
-
-        /// <summary>
-        ///     Properly resizes any size bitmap to the keyboard by creating a rectangle whose size is dependent on the bitmap
-        ///     size.
-        ///     Does not reset the color each time. Uncomment line 48 for collor reset.
-        /// </summary>
-        /// <param name="bitmap"></param>
-        public override void DrawBitmap(Bitmap bitmap)
-        {
-            var ledRectangles = new RectangleF[bitmap.Width, bitmap.Height];
-            var ledGroups = new RectangleKeyGroup[bitmap.Width, bitmap.Height];
-            //_keyboard.Brush = new SolidColorBrush(Color.Black);
-            for (var x = 0; x < bitmap.Width; x++)
-            {
-                for (var y = 0; y < bitmap.Height; y++)
-                {
-                    ledRectangles[x, y] =
-                        new RectangleF(
-                            _keyboard.KeyboardRectangle.X*
-                            (x*(_keyboard.KeyboardRectangle.Width/bitmap.Width/_keyboard.KeyboardRectangle.X)),
-                            _keyboard.KeyboardRectangle.Y*
-                            (y*(_keyboard.KeyboardRectangle.Height/bitmap.Height/_keyboard.KeyboardRectangle.Y)),
-                            _keyboard.KeyboardRectangle.Width/bitmap.Width,
-                            _keyboard.KeyboardRectangle.Height/bitmap.Height);
-                    ledGroups[x, y] = new RectangleKeyGroup(_keyboard, ledRectangles[x, y], 0.1f)
-                    {
-                        Brush = new SolidColorBrush(bitmap.GetPixel(x, y))
-                    };
-                }
-            }
-            _keyboard.Update(true);
-        }
-    }
-=======
 ﻿using System.Drawing;
 using CUE.NET;
 using CUE.NET.Devices.Generic.Enums;
@@ -106,6 +27,9 @@
             }
             catch (CUE.NET.Exceptions.WrapperException){/*CUE is already initialized*/}
             _keyboard = CueSDK.KeyboardSDK;
+            Height = (int)_keyboard.KeyboardRectangle.Height;
+            Width = (int)_keyboard.KeyboardRectangle.Width;
+
             _keyboard.UpdateMode = UpdateMode.Manual;
             _keyboard.Brush = new SolidColorBrush(Color.Black);
             _keyboard.Update(true);
@@ -143,5 +67,4 @@
             }
         }
     }
->>>>>>> 96775157
 }