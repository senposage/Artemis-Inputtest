--- conflicted
+++ resolved
@@ -152,19 +152,11 @@
                             headsets.Any());
                     }
 
-<<<<<<< HEAD
                     // Update mice and headsets
                     foreach (var mouse in mice)
                         mouse.UpdateDevice(mouseBrush);
                     foreach (var headset in headsets)
                         headset.UpdateDevice(headsetBrush);
-=======
-                    bitmap = fixedBmp;
-
-                    // Update the keyboard
-                    _deviceManager.ActiveKeyboard?.DrawBitmap(bitmap);
-                    bitmap.Dispose();
->>>>>>> aa7746e7
                 }
 
                 // Update the keyboard
