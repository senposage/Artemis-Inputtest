--- conflicted
+++ resolved
@@ -1,4 +1,3 @@
-<<<<<<< HEAD
 using System.Diagnostics;
 using System.Linq;
 using Artemis.Events;
@@ -126,144 +125,9 @@
 
         protected override void HandleOpen()
         {
-            SelectedKeyboardProvider = General.Default.LastKeyboard.Length > 0
-                ? General.Default.LastKeyboard
-                : "None";
-        }
-    }
-=======
-using System.Diagnostics;
-using System.Linq;
-using Artemis.Events;
-using Artemis.Managers;
-using Artemis.Settings;
-using Caliburn.Micro;
-using MahApps.Metro.Controls;
-
-namespace Artemis.ViewModels.Flyouts
-{
-    public class FlyoutSettingsViewModel : FlyoutBaseViewModel, IHandle<ToggleEnabled>, IHandle<ActiveEffectChanged>
-    {
-        private string _activeEffectName;
-        private bool _enabled;
-        private GeneralSettings _generalSettings;
-        private string _selectedKeyboardProvider;
-
-        public FlyoutSettingsViewModel(MainManager mainManager)
-        {
-            MainManager = mainManager;
-            Header = "Settings";
-            Position = Position.Right;
-            GeneralSettings = new GeneralSettings();
-
-            MainManager.Events.Subscribe(this);
-        }
-
-        public GeneralSettings GeneralSettings
-        {
-            get { return _generalSettings; }
-            set
-            {
-                if (Equals(value, _generalSettings)) return;
-                _generalSettings = value;
-                NotifyOfPropertyChange(() => GeneralSettings);
-            }
-        }
-
-        public MainManager MainManager { get; set; }
-
-        public BindableCollection<string> KeyboardProviders
-        {
-            get
-            {
-                var collection = new BindableCollection<string>(MainManager.KeyboardManager.KeyboardProviders
-                    .Select(k => k.Name));
-                collection.Insert(0, "None");
-                return collection;
-            }
-        }
-
-        public string SelectedKeyboardProvider
-        {
-            get { return _selectedKeyboardProvider; }
-            set
-            {
-                if (value == _selectedKeyboardProvider) return;
-                _selectedKeyboardProvider = value;
-                NotifyOfPropertyChange(() => SelectedKeyboardProvider);
-                if (value == null)
-                    return;
-
-                MainManager.KeyboardManager.ChangeKeyboard(
-                    MainManager.KeyboardManager.KeyboardProviders.FirstOrDefault(
-                        k => k.Name == _selectedKeyboardProvider));
-            }
-        }
-
-        public bool Enabled
-        {
-            get { return MainManager.ProgramEnabled; }
-            set
-            {
-                if (value)
-                    MainManager.EnableProgram();
-                else
-                    MainManager.DisableProgram();
-            }
-        }
-
-        public string ActiveEffectName
-        {
-            get { return _activeEffectName; }
-            set
-            {
-                if (value == _activeEffectName) return;
-                _activeEffectName = value;
-                NotifyOfPropertyChange(() => ActiveEffectName);
-            }
-        }
-
-        public void Handle(ActiveEffectChanged message)
-        {
-            var effectDisplay = message.ActiveEffect.Length > 0 ? message.ActiveEffect : "none";
-            ActiveEffectName = $"Active effect: {effectDisplay}";
-        }
-
-        public void Handle(ToggleEnabled message)
-        {
-            NotifyOfPropertyChange(() => Enabled);
-        }
-
-        public void ToggleEnabled()
-        {
-            if (Enabled)
-                MainManager.DisableProgram();
-            else
-                MainManager.EnableProgram();
-        }
-
-        public void ResetSettings()
-        {
-            GeneralSettings.ResetSettings();
-            NotifyOfPropertyChange(() => GeneralSettings);
-        }
-
-        public void SaveSettings()
-        {
-            GeneralSettings.SaveSettings();
-        }
-
-        public void NavigateTo(string url)
-        {
-            Process.Start(new ProcessStartInfo(url));
-        }
-
-        protected override void HandleOpen()
-        {
             SelectedKeyboardProvider = string.IsNullOrEmpty(General.Default.LastKeyboard)
                 ? "None"
                 : General.Default.LastKeyboard;
         }
     }
->>>>>>> 7cb80f72
 }