<Project Sdk="Microsoft.NET.Sdk">
    <PropertyGroup>
        <TargetFramework>net8.0</TargetFramework>
        <PreserveCompilationContext>false</PreserveCompilationContext>
        <Platforms>x64</Platforms>
        <Nullable>enable</Nullable>
    </PropertyGroup>

    <ItemGroup>
<<<<<<< HEAD
        <PackageReference Include="LiteDB" />
        <PackageReference Include="Serilog" />
=======
        <PackageReference Include="LiteDB" Version="5.0.18" />
        <PackageReference Include="Serilog" Version="3.1.1" />
        <PackageReference Include="Newtonsoft.Json" Version="13.0.3" />
>>>>>>> 93e74ef8
    </ItemGroup>
</Project><|MERGE_RESOLUTION|>--- conflicted
+++ resolved
@@ -7,13 +7,8 @@
     </PropertyGroup>
 
     <ItemGroup>
-<<<<<<< HEAD
         <PackageReference Include="LiteDB" />
         <PackageReference Include="Serilog" />
-=======
-        <PackageReference Include="LiteDB" Version="5.0.18" />
-        <PackageReference Include="Serilog" Version="3.1.1" />
-        <PackageReference Include="Newtonsoft.Json" Version="13.0.3" />
->>>>>>> 93e74ef8
+        <PackageReference Include="Newtonsoft.Json" />
     </ItemGroup>
 </Project>