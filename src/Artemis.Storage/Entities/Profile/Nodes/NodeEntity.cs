using System;
using System.Collections.Generic;
using System.Linq;

namespace Artemis.Storage.Entities.Profile.Nodes;

public class NodeEntity
{
    public NodeEntity()
    {
        PinCollections = new List<NodePinCollectionEntity>();
    }

    public NodeEntity(NodeEntity nodeEntity)
    {
        Id = nodeEntity.Id;
        Type = nodeEntity.Type;
        ProviderId = nodeEntity.ProviderId;

        Name = nodeEntity.Name;
        Description = nodeEntity.Description;
        IsExitNode = nodeEntity.IsExitNode;
        X = nodeEntity.X;
        Y = nodeEntity.Y;
        Storage = nodeEntity.Storage;

        PinCollections = nodeEntity.PinCollections.Select(p => new NodePinCollectionEntity(p)).ToList();
    }

    public Guid Id { get; set; }
<<<<<<< HEAD
    public string Type { get; set; }
    public string ProviderId { get; set; }
=======
    public string Type { get; set; } = string.Empty;
    public Guid PluginId { get; set; }
>>>>>>> 248d4c8e

    public string Name { get; set; } = string.Empty;
    public string Description { get; set; } = string.Empty;
    public bool IsExitNode { get; set; }
    public double X { get; set; }
    public double Y { get; set; }
    public string Storage { get; set; } = string.Empty;

    public List<NodePinCollectionEntity> PinCollections { get; set; }
}<|MERGE_RESOLUTION|>--- conflicted
+++ resolved
@@ -28,13 +28,8 @@
     }
 
     public Guid Id { get; set; }
-<<<<<<< HEAD
     public string Type { get; set; }
     public string ProviderId { get; set; }
-=======
-    public string Type { get; set; } = string.Empty;
-    public Guid PluginId { get; set; }
->>>>>>> 248d4c8e
 
     public string Name { get; set; } = string.Empty;
     public string Description { get; set; } = string.Empty;
