<UserControl xmlns="https://github.com/avaloniaui"
             xmlns:x="http://schemas.microsoft.com/winfx/2006/xaml"
             xmlns:d="http://schemas.microsoft.com/expression/blend/2008"
             xmlns:mc="http://schemas.openxmlformats.org/markup-compatibility/2006"
             xmlns:controls="clr-namespace:FluentAvalonia.UI.Controls;assembly=FluentAvalonia"
             xmlns:sharedControls="clr-namespace:Artemis.UI.Shared.Controls"
             xmlns:attachedProperties="clr-namespace:Artemis.UI.Shared.AttachedProperties"
             mc:Ignorable="d" d:DesignWidth="800" d:DesignHeight="450"
             x:Class="Artemis.UI.Shared.Controls.DraggableNumberBox">
    <UserControl.Styles>
        <Styles>
            <Style Selector="sharedControls|DraggableNumberBox:not(:focus-within)">
                <Setter Property="Cursor" Value="{DynamicResource DragHorizontalCursor}" />
            </Style>

            <Style Selector="sharedControls|DraggableNumberBox:focus-within Rectangle#DragCollider">
                <Setter Property="IsHitTestVisible" Value="False" />
            </Style>
            <Style Selector="sharedControls|DraggableNumberBox:not(:focus-within) controls|NumberBox#NumberBox">
                <Setter Property="IsHitTestVisible" Value="False" />
            </Style>
        </Styles>
    </UserControl.Styles>

    <Panel>
        <controls:NumberBox Name="InnerNumberBox"
                            AcceptsExpression="True"
<<<<<<< HEAD
                            LargeChange="{Binding $parent[sharedControls:DraggableNumberBox].LargeChange}"
                            SmallChange="{Binding $parent[sharedControls:DraggableNumberBox].SmallChange}"
                            Minimum="{Binding $parent[sharedControls:DraggableNumberBox].Minimum}"
                            Maximum="{Binding $parent[sharedControls:DraggableNumberBox].Maximum}"
                            SimpleNumberFormat="{Binding $parent[sharedControls:DraggableNumberBox].SimpleNumberFormat}"
                            attachedProperties:NumberBoxAssist.PrefixText="{Binding $parent[sharedControls:DraggableNumberBox].Prefix}"
                            attachedProperties:NumberBoxAssist.SuffixText="{Binding $parent[sharedControls:DraggableNumberBox].Suffix}"
                            HorizontalAlignment="{Binding $parent[sharedControls:DraggableNumberBox].HorizontalAlignment}" 
=======
                            LargeChange="{CompiledBinding $parent[sharedControls:DraggableNumberBox].LargeChange}"
                            SmallChange="{CompiledBinding $parent[sharedControls:DraggableNumberBox].SmallChange}"
                            SimpleNumberFormat="{CompiledBinding $parent[sharedControls:DraggableNumberBox].SimpleNumberFormat}"
                            attachedProperties:NumberBoxAssist.PrefixText="{CompiledBinding $parent[sharedControls:DraggableNumberBox].Prefix}"
                            attachedProperties:NumberBoxAssist.SuffixText="{CompiledBinding $parent[sharedControls:DraggableNumberBox].Suffix}"
                            HorizontalAlignment="{CompiledBinding $parent[sharedControls:DraggableNumberBox].HorizontalAlignment}" 
>>>>>>> 54293463
                            ValueChanged="NumberBox_OnValueChanged"/>
        <Rectangle Name="DragCollider" VerticalAlignment="Stretch" HorizontalAlignment="Stretch" Fill="Transparent"></Rectangle>
    </Panel>

</UserControl><|MERGE_RESOLUTION|>--- conflicted
+++ resolved
@@ -25,23 +25,14 @@
     <Panel>
         <controls:NumberBox Name="InnerNumberBox"
                             AcceptsExpression="True"
-<<<<<<< HEAD
-                            LargeChange="{Binding $parent[sharedControls:DraggableNumberBox].LargeChange}"
-                            SmallChange="{Binding $parent[sharedControls:DraggableNumberBox].SmallChange}"
-                            Minimum="{Binding $parent[sharedControls:DraggableNumberBox].Minimum}"
-                            Maximum="{Binding $parent[sharedControls:DraggableNumberBox].Maximum}"
-                            SimpleNumberFormat="{Binding $parent[sharedControls:DraggableNumberBox].SimpleNumberFormat}"
-                            attachedProperties:NumberBoxAssist.PrefixText="{Binding $parent[sharedControls:DraggableNumberBox].Prefix}"
-                            attachedProperties:NumberBoxAssist.SuffixText="{Binding $parent[sharedControls:DraggableNumberBox].Suffix}"
-                            HorizontalAlignment="{Binding $parent[sharedControls:DraggableNumberBox].HorizontalAlignment}" 
-=======
                             LargeChange="{CompiledBinding $parent[sharedControls:DraggableNumberBox].LargeChange}"
                             SmallChange="{CompiledBinding $parent[sharedControls:DraggableNumberBox].SmallChange}"
+                            Minimum="{CompiledBinding $parent[sharedControls:DraggableNumberBox].Minimum}"
+                            Maximum="{CompiledBinding $parent[sharedControls:DraggableNumberBox].Maximum}"
                             SimpleNumberFormat="{CompiledBinding $parent[sharedControls:DraggableNumberBox].SimpleNumberFormat}"
                             attachedProperties:NumberBoxAssist.PrefixText="{CompiledBinding $parent[sharedControls:DraggableNumberBox].Prefix}"
                             attachedProperties:NumberBoxAssist.SuffixText="{CompiledBinding $parent[sharedControls:DraggableNumberBox].Suffix}"
-                            HorizontalAlignment="{CompiledBinding $parent[sharedControls:DraggableNumberBox].HorizontalAlignment}" 
->>>>>>> 54293463
+                            HorizontalAlignment="{CompiledBinding $parent[sharedControls:DraggableNumberBox].HorizontalAlignment}"
                             ValueChanged="NumberBox_OnValueChanged"/>
         <Rectangle Name="DragCollider" VerticalAlignment="Stretch" HorizontalAlignment="Stretch" Fill="Transparent"></Rectangle>
     </Panel>
