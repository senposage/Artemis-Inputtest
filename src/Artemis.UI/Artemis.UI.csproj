﻿<Project Sdk="Microsoft.NET.Sdk">
    <PropertyGroup>
        <OutputType>WinExe</OutputType>
        <TargetFramework>net5.0-windows10.0.17763.0</TargetFramework>
        <ProjectTypeGuids>{60dc8134-eba5-43b8-bcc9-bb4bc16c2548};{FAE04EC0-301F-11D3-BF4B-00C04F79EFBC}</ProjectTypeGuids>
        <AutoGenerateBindingRedirects>true</AutoGenerateBindingRedirects>
        <AssemblyTitle>Artemis</AssemblyTitle>
        <Product>Artemis</Product>
        <NeutralLanguage>en-US</NeutralLanguage>
        <Description>Provides advanced unified lighting across many different brands RGB peripherals</Description>
        <Copyright>Copyright © Robert Beekman - 2021</Copyright>
        <FileVersion>2.0.0.0</FileVersion>
        <OutputPath>bin\net5.0-windows\</OutputPath>
        <AppendTargetFrameworkToOutputPath>False</AppendTargetFrameworkToOutputPath>
        <UseWPF>true</UseWPF>
        <Platforms>x64</Platforms>
        <SupportedPlatform>windows</SupportedPlatform>
    </PropertyGroup>
    <PropertyGroup Condition="'$(Configuration)|$(Platform)'=='Debug|x64'">
        <PlatformTarget>x64</PlatformTarget>
    </PropertyGroup>

    <PropertyGroup>
        <ApplicationIcon>Resources\Images\Logo\bow.ico</ApplicationIcon>
    </PropertyGroup>
    <PropertyGroup>
        <PostBuildEvent />
        <AssemblyVersion>2.0.0.0</AssemblyVersion>
        <Version>2.0.0</Version>
    </PropertyGroup>
    <PropertyGroup>
        <NrtRevisionFormat>2.0-{chash:6}</NrtRevisionFormat>
        <NrtResolveSimpleAttributes>true</NrtResolveSimpleAttributes>
        <NrtResolveInformationalAttribute>true</NrtResolveInformationalAttribute>
        <NrtResolveCopyright>true</NrtResolveCopyright>
        <NrtTagMatch>v[0-9]*</NrtTagMatch>
        <NrtRemoveTagV>true</NrtRemoveTagV>
        <NrtRequiredVcs>git</NrtRequiredVcs>
        <NrtShowRevision>true</NrtShowRevision>
    </PropertyGroup>
    <Target Name="SkiaCleanUpAfterBuild" AfterTargets="AfterBuild">
        <Delete Files="$(OutputPath)\libSkiaSharp.dylib" />
    </Target>
    <ItemGroup>
        <FluentValidationExcludedCultures Include="ar-DZ;cs;cs-CZ;da;de;es;fa;fi;fr;fr-FR;it;ko;mk;nl;pl;pt;pt-BR;ru;ru-ru;sv;tr;zh-CN;uz-Latn-UZ">
            <InProject>false</InProject>
        </FluentValidationExcludedCultures>
    </ItemGroup>
    <Target Name="RemoveTranslationsAfterBuild" AfterTargets="AfterBuild">
        <RemoveDir Directories="@(FluentValidationExcludedCultures->'$(OutputPath)%(Filename)')" />
    </Target>
    <ItemGroup>
        <Compile Remove="publish\**" />
        <EmbeddedResource Remove="publish\**" />
        <None Remove="publish\**" />
        <Page Remove="publish\**" />
    </ItemGroup>
    <ItemGroup>
        <!-- TODO: Remove when moving to Nuget, this is so the plugin templates have the DLL to reference -->
        <Reference Include="System.Management" />
    </ItemGroup>
    <ItemGroup>
        <EmbeddedResource Update="Properties\Resources.resx">
            <Generator>ResXFileCodeGenerator</Generator>
            <SubType>Designer</SubType>
            <LastGenOutput>Resources.Designer.cs</LastGenOutput>
        </EmbeddedResource>
    </ItemGroup>
    <ItemGroup>
        <ProjectReference Include="..\Artemis.Core\Artemis.Core.csproj">
            <Private>true</Private>
        </ProjectReference>
        <ProjectReference Include="..\Artemis.Storage\Artemis.Storage.csproj">
            <Private>true</Private>
        </ProjectReference>
        <ProjectReference Include="..\Artemis.UI.Shared\Artemis.UI.Shared.csproj">
            <Private>true</Private>
        </ProjectReference>
        <ProjectReference Include="..\Artemis.VisualScripting\Artemis.VisualScripting.csproj" />
    </ItemGroup>
    <ItemGroup>
        <Resource Include="Resources\Fonts\RobotoMono-Regular.ttf" />
        <Resource Include="Resources\Images\Logo\bow-black.ico" />
        <Resource Include="Resources\Images\Logo\bow-white.ico" />
        <Resource Include="Resources\Images\Logo\bow-white.svg" />
        <Resource Include="Resources\Images\Logo\bow.ico" />
    </ItemGroup>
    <ItemGroup>
        <Resource Include="Resources\Cursors\aero_rotate_tl.cur" />
    </ItemGroup>
    <ItemGroup>
        <Resource Include="Resources\Cursors\aero_rotate_tr.cur" />
    </ItemGroup>
    <ItemGroup>
        <Resource Include="Resources\Cursors\aero_rotate_bl.cur" />
    </ItemGroup>
    <ItemGroup>
        <Resource Include="Resources\Cursors\aero_rotate_br.cur" />
    </ItemGroup>
    <ItemGroup>
        <Resource Include="Resources\Cursors\aero_crosshair.cur" />
    </ItemGroup>
    <ItemGroup>
        <Resource Include="Resources\Cursors\aero_crosshair_minus.cur" />
    </ItemGroup>
    <ItemGroup>
        <Resource Include="Resources\Cursors\aero_crosshair_plus.cur" />
    </ItemGroup>
    <ItemGroup>
        <Resource Include="Resources\Cursors\aero_pen_min.cur" />
    </ItemGroup>
    <ItemGroup>
        <Resource Include="Resources\Cursors\aero_pen_plus.cur" />
    </ItemGroup>
    <ItemGroup>
        <Resource Include="Resources\Cursors\aero_fill.cur" />
    </ItemGroup>
    <ItemGroup>
        <Resource Include="Resources\Cursors\aero_drag.cur" />
    </ItemGroup>
    <ItemGroup>
        <Resource Include="Resources\Cursors\aero_drag_ew.cur" />
    </ItemGroup>
    <ItemGroup>
        <Resource Include="Resources\Cursors\aero_rotate.cur" />
        <Resource Include="Resources\Images\Logo\bow.svg" />
        <Resource Include="Resources\Images\PhysicalLayouts\abnt.png" />
        <Resource Include="Resources\Images\PhysicalLayouts\ansi.png" />
        <Resource Include="Resources\Images\PhysicalLayouts\iso.png" />
        <Resource Include="Resources\Images\PhysicalLayouts\jis.png" />
        <Resource Include="Resources\Images\PhysicalLayouts\ks.png" />
        <Resource Include="Resources\Images\Sidebar\sidebar-header.png" />
    </ItemGroup>
    <ItemGroup>
        <PackageReference Include="FluentValidation" Version="10.3.0" />
        <PackageReference Include="Flurl.Http" Version="3.2.0" />
        <PackageReference Include="gong-wpf-dragdrop" Version="2.3.2" />
        <PackageReference Include="Hardcodet.NotifyIcon.Wpf.NetCore" Version="1.0.18" />
        <PackageReference Include="Humanizer.Core" Version="2.11.10" />
        <PackageReference Include="MaterialDesignExtensions" Version="3.3.0" />
        <PackageReference Include="MaterialDesignThemes" Version="4.1.0" />
        <PackageReference Include="Microsoft.Toolkit.Uwp.Notifications" Version="7.0.2" />
        <PackageReference Include="Microsoft.Win32.Registry" Version="5.0.0" />
        <PackageReference Include="Microsoft.Xaml.Behaviors.Wpf" Version="1.1.31" />
        <PackageReference Include="Ninject" Version="3.3.4" />
        <PackageReference Include="Ninject.Extensions.Conventions" Version="3.3.0" />
        <PackageReference Include="Ookii.Dialogs.Wpf" Version="3.1.0" />
        <PackageReference Include="RawInput.Sharp" Version="0.0.4" />
        <PackageReference Include="RGB.NET.Core" Version="1.0.0-prerelease1" />
<<<<<<< HEAD
=======
        <PackageReference Include="RGB.NET.Layout" Version="1.0.0-prerelease1" />
>>>>>>> 9da3e9cf
        <PackageReference Include="Serilog" Version="2.10.0" />
        <PackageReference Include="SkiaSharp.Views.WPF" Version="2.80.3" />
        <PackageReference Include="SkiaSharp.Vulkan.SharpVk" Version="2.80.3" />
        <PackageReference Include="Stylet" Version="1.3.6" />
        <PackageReference Include="System.Buffers" Version="4.5.1" />
        <PackageReference Include="System.ComponentModel.Annotations" Version="5.0.0" />
        <PackageReference Include="System.Drawing.Common" Version="5.0.2" />
        <PackageReference Include="System.Management" Version="5.0.0" />
        <PackageReference Include="System.Numerics.Vectors" Version="4.5.0" />
        <PackageReference Include="System.ValueTuple" Version="4.5.0" />
        <PackageReference Include="Unclassified.NetRevisionTask" Version="0.4.1">
            <PrivateAssets>all</PrivateAssets>
            <IncludeAssets>runtime; build; native; contentfiles; analyzers; buildtransitive</IncludeAssets>
        </PackageReference>
    </ItemGroup>
    <ItemGroup>
        <Compile Remove="obj\x64\Debug\App.g.cs" />
        <Compile Remove="obj\x64\Debug\App.g.i.cs" />
        <Compile Remove="obj\x64\Debug\GeneratedInternalTypeHelper.g.cs" />
        <Compile Remove="obj\x64\Debug\GeneratedInternalTypeHelper.g.i.cs" />
        <Compile Remove="obj\x64\Release\App.g.cs" />
        <Compile Remove="obj\x64\Release\GeneratedInternalTypeHelper.g.cs" />
        <Compile Remove="obj\x64\Debug\Screens\RootView.g.cs" />
        <Compile Remove="obj\x64\Debug\Screens\RootView.g.i.cs" />
        <Compile Remove="obj\x64\Release\Screens\RootView.g.cs" />
        <Compile Remove="obj\x64\Debug\Screens\Dialogs\ConfirmDialogView.g.cs" />
        <Compile Remove="obj\x64\Debug\Screens\Dialogs\ConfirmDialogView.g.i.cs" />
        <Compile Remove="obj\x64\Debug\Screens\GradientEditor\GradientEditorView.g.cs" />
        <Compile Remove="obj\x64\Debug\Screens\GradientEditor\GradientEditorView.g.i.cs" />
        <Compile Remove="obj\x64\Debug\Screens\Home\HomeView.g.cs" />
        <Compile Remove="obj\x64\Debug\Screens\Home\HomeView.g.i.cs" />
        <Compile Remove="obj\x64\Debug\Screens\Module\ModuleRootView.g.cs" />
        <Compile Remove="obj\x64\Debug\Screens\Module\ModuleRootView.g.i.cs" />
        <Compile Remove="obj\x64\Debug\Screens\News\NewsView.g.cs" />
        <Compile Remove="obj\x64\Debug\Screens\News\NewsView.g.i.cs" />
        <Compile Remove="obj\x64\Debug\Screens\Settings\SettingsView.g.cs" />
        <Compile Remove="obj\x64\Debug\Screens\Settings\SettingsView.g.i.cs" />
        <Compile Remove="obj\x64\Debug\Screens\Sidebar\SidebarView.g.cs" />
        <Compile Remove="obj\x64\Debug\Screens\Sidebar\SidebarView.g.i.cs" />
        <Compile Remove="obj\x64\Debug\Screens\Splash\SplashView.g.cs" />
        <Compile Remove="obj\x64\Debug\Screens\Splash\SplashView.g.i.cs" />
        <Compile Remove="obj\x64\Debug\Screens\SurfaceEditor\SurfaceEditorView.g.cs" />
        <Compile Remove="obj\x64\Debug\Screens\SurfaceEditor\SurfaceEditorView.g.i.cs" />
        <Compile Remove="obj\x64\Debug\Screens\Workshop\WorkshopView.g.cs" />
        <Compile Remove="obj\x64\Debug\Screens\Workshop\WorkshopView.g.i.cs" />
        <Compile Remove="obj\x64\Release\Screens\Dialogs\ConfirmDialogView.g.cs" />
        <Compile Remove="obj\x64\Release\Screens\Home\HomeView.g.cs" />
        <Compile Remove="obj\x64\Release\Screens\Module\ModuleRootView.g.cs" />
        <Compile Remove="obj\x64\Release\Screens\News\NewsView.g.cs" />
        <Compile Remove="obj\x64\Release\Screens\Settings\SettingsView.g.cs" />
        <Compile Remove="obj\x64\Release\Screens\Splash\SplashView.g.cs" />
        <Compile Remove="obj\x64\Release\Screens\Workshop\WorkshopView.g.cs" />
        <Compile Remove="obj\x64\Debug\Screens\Module\ProfileEditor\ProfileEditorView.g.cs" />
        <Compile Remove="obj\x64\Debug\Screens\Module\ProfileEditor\ProfileEditorView.g.i.cs" />
        <Compile Remove="obj\x64\Debug\Screens\Settings\Debug\DebugView.g.cs" />
        <Compile Remove="obj\x64\Debug\Screens\Settings\Debug\DebugView.g.i.cs" />
        <Compile Remove="obj\x64\Debug\Screens\SurfaceEditor\Dialogs\SurfaceCreateView.g.cs" />
        <Compile Remove="obj\x64\Debug\Screens\SurfaceEditor\Dialogs\SurfaceCreateView.g.i.cs" />
        <Compile Remove="obj\x64\Debug\Screens\SurfaceEditor\Dialogs\SurfaceDeviceConfigView.g.cs" />
        <Compile Remove="obj\x64\Debug\Screens\SurfaceEditor\Dialogs\SurfaceDeviceConfigView.g.i.cs" />
        <Compile Remove="obj\x64\Debug\Screens\SurfaceEditor\Visualization\SurfaceDeviceView.g.cs" />
        <Compile Remove="obj\x64\Debug\Screens\SurfaceEditor\Visualization\SurfaceDeviceView.g.i.cs" />
        <Compile Remove="obj\x64\Debug\Screens\SurfaceEditor\Visualization\SurfaceLedView.g.cs" />
        <Compile Remove="obj\x64\Debug\Screens\SurfaceEditor\Visualization\SurfaceLedView.g.i.cs" />
        <Compile Remove="obj\x64\Release\Screens\Module\ProfileEditor\ProfileEditorView.g.cs" />
        <Compile Remove="obj\x64\Release\Screens\Settings\Debug\DebugView.g.cs" />
        <Compile Remove="obj\x64\Release\Screens\SurfaceEditor\Dialogs\SurfaceCreateView.g.cs" />
        <Compile Remove="obj\x64\Release\Screens\SurfaceEditor\Dialogs\SurfaceDeviceConfigView.g.cs" />
        <Compile Remove="obj\x64\Release\Screens\SurfaceEditor\Visualization\SurfaceDeviceView.g.cs" />
        <Compile Remove="obj\x64\Release\Screens\SurfaceEditor\Visualization\SurfaceLedView.g.cs" />
        <Compile Remove="obj\x64\Debug\Screens\Module\ProfileEditor\Dialogs\ProfileCreateView.g.cs" />
        <Compile Remove="obj\x64\Debug\Screens\Module\ProfileEditor\Dialogs\ProfileCreateView.g.i.cs" />
        <Compile Remove="obj\x64\Debug\Screens\Module\ProfileEditor\Dialogs\ProfileElementRenameView.g.cs" />
        <Compile Remove="obj\x64\Debug\Screens\Module\ProfileEditor\Dialogs\ProfileElementRenameView.g.i.cs" />
        <Compile Remove="obj\x64\Debug\Screens\Module\ProfileEditor\DataModelConditions\DataModelConditionsView.g.cs" />
        <Compile Remove="obj\x64\Debug\Screens\Module\ProfileEditor\DataModelConditions\DataModelConditionsView.g.i.cs" />
        <Compile Remove="obj\x64\Debug\Screens\Module\ProfileEditor\DataModelConditions\DataModelConditionView.g.cs" />
        <Compile Remove="obj\x64\Debug\Screens\Module\ProfileEditor\DataModelConditions\DataModelConditionView.g.i.cs" />
        <Compile Remove="obj\x64\Debug\Screens\Module\ProfileEditor\ElementProperties\ElementPropertiesView.g.i.cs" />
        <Compile Remove="obj\x64\Debug\Screens\Module\ProfileEditor\ElementProperties\ElementPropertyView.g.cs" />
        <Compile Remove="obj\x64\Debug\Screens\Module\ProfileEditor\LayerElements\LayerElementsView.g.i.cs" />
        <Compile Remove="obj\x64\Debug\Screens\Module\ProfileEditor\LayerElements\LayerElementView.g.cs" />
        <Compile Remove="obj\x64\Debug\Screens\Module\ProfileEditor\LayerProperties\LayerPropertiesView.g.cs" />
        <Compile Remove="obj\x64\Debug\Screens\Module\ProfileEditor\LayerProperties\LayerPropertiesView.g.i.cs" />
        <Compile Remove="obj\x64\Debug\Screens\Module\ProfileEditor\Layers\LayersView.g.cs" />
        <Compile Remove="obj\x64\Debug\Screens\Module\ProfileEditor\ProfileTree\ProfileTreeView.g.cs" />
        <Compile Remove="obj\x64\Debug\Screens\Module\ProfileEditor\ProfileTree\ProfileTreeView.g.i.cs" />
        <Compile Remove="obj\x64\Debug\Screens\Module\ProfileEditor\Visualization\ProfileDeviceView.g.cs" />
        <Compile Remove="obj\x64\Debug\Screens\Module\ProfileEditor\Visualization\ProfileDeviceView.g.i.cs" />
        <Compile Remove="obj\x64\Debug\Screens\Module\ProfileEditor\Visualization\ProfileLayerView.g.cs" />
        <Compile Remove="obj\x64\Debug\Screens\Module\ProfileEditor\Visualization\ProfileLayerView.g.i.cs" />
        <Compile Remove="obj\x64\Debug\Screens\Module\ProfileEditor\Visualization\ProfileLedView.g.cs" />
        <Compile Remove="obj\x64\Debug\Screens\Module\ProfileEditor\Visualization\ProfileLedView.g.i.cs" />
        <Compile Remove="obj\x64\Debug\Screens\Module\ProfileEditor\Visualization\ProfileView.g.cs" />
        <Compile Remove="obj\x64\Debug\Screens\Module\ProfileEditor\Visualization\ProfileView.g.i.cs" />
        <Compile Remove="obj\x64\Debug\Screens\Settings\Tabs\Devices\DeviceSettingsView.g.cs" />
        <Compile Remove="obj\x64\Debug\Screens\Settings\Tabs\Devices\DeviceSettingsView.g.i.cs" />
        <Compile Remove="obj\x64\Release\Screens\Module\ProfileEditor\Dialogs\ProfileCreateView.g.cs" />
        <Compile Remove="obj\x64\Release\Screens\Module\ProfileEditor\DataModelConditions\DataModelConditionsView.g.cs" />
        <Compile Remove="obj\x64\Release\Screens\Module\ProfileEditor\DataModelConditions\DataModelConditionView.g.cs" />
        <Compile Remove="obj\x64\Release\Screens\Module\ProfileEditor\ElementProperties\ElementPropertiesView.g.cs" />
        <Compile Remove="obj\x64\Release\Screens\Module\ProfileEditor\ElementProperties\ElementPropertyView.g.cs" />
        <Compile Remove="obj\x64\Release\Screens\Module\ProfileEditor\LayerElements\LayerElementsView.g.cs" />
        <Compile Remove="obj\x64\Release\Screens\Module\ProfileEditor\LayerElements\LayerElementView.g.cs" />
        <Compile Remove="obj\x64\Release\Screens\Module\ProfileEditor\Layers\LayersView.g.cs" />
        <Compile Remove="obj\x64\Release\Screens\Module\ProfileEditor\Visualization\ProfileDeviceView.g.cs" />
        <Compile Remove="obj\x64\Release\Screens\Module\ProfileEditor\Visualization\ProfileLedView.g.cs" />
        <Compile Remove="obj\x64\Release\Screens\Module\ProfileEditor\Visualization\ProfileView.g.cs" />
        <Compile Remove="obj\x64\Release\Screens\Settings\Tabs\Devices\DeviceSettingsView.g.cs" />
        <Compile Remove="obj\x64\Debug\Screens\Module\ProfileEditor\LayerElements\Dialogs\AddLayerElementView.g.i.cs" />
        <Compile Remove="obj\x64\Debug\Screens\Module\ProfileEditor\LayerProperties\PropertyTree\PropertyTreeChildView.g.cs" />
        <Compile Remove="obj\x64\Debug\Screens\Module\ProfileEditor\LayerProperties\PropertyTree\PropertyTreeChildView.g.i.cs" />
        <Compile Remove="obj\x64\Debug\Screens\Module\ProfileEditor\LayerProperties\PropertyTree\PropertyTreeItemView.g.i.cs" />
        <Compile Remove="obj\x64\Debug\Screens\Module\ProfileEditor\LayerProperties\PropertyTree\PropertyTreeView.g.cs" />
        <Compile Remove="obj\x64\Debug\Screens\Module\ProfileEditor\LayerProperties\PropertyTree\PropertyTreeView.g.i.cs" />
        <Compile Remove="obj\x64\Debug\Screens\Module\ProfileEditor\LayerProperties\Timeline\LayerPropertiesTimelineView.g.i.cs" />
        <Compile Remove="obj\x64\Debug\Screens\Module\ProfileEditor\LayerProperties\Timeline\PropertyRailItemView.g.i.cs" />
        <Compile Remove="obj\x64\Debug\Screens\Module\ProfileEditor\LayerProperties\Timeline\PropertyTimelineView.g.cs" />
        <Compile Remove="obj\x64\Debug\Screens\Module\ProfileEditor\LayerProperties\Timeline\PropertyTimelineView.g.i.cs" />
        <Compile Remove="obj\x64\Debug\Screens\Module\ProfileEditor\LayerProperties\Timeline\PropertyTrackView.g.cs" />
        <Compile Remove="obj\x64\Debug\Screens\Module\ProfileEditor\LayerProperties\Timeline\PropertyTrackView.g.i.cs" />
        <Compile Remove="obj\x64\Debug\Screens\Module\ProfileEditor\LayerProperties\Timeline\TimelineKeyframeView.g.i.cs" />
        <Compile Remove="obj\x64\Debug\Screens\Module\ProfileEditor\LayerProperties\Timeline\TimelinePartView.g.i.cs" />
        <Compile Remove="obj\x64\Debug\Screens\Module\ProfileEditor\LayerProperties\Timeline\TimelinePropertyRailView.g.i.cs" />
        <Compile Remove="obj\x64\Debug\Screens\Module\ProfileEditor\LayerProperties\Timeline\TimelinePropertyView.g.i.cs" />
        <Compile Remove="obj\x64\Debug\Screens\Module\ProfileEditor\LayerProperties\Timeline\TimelineTimeView.g.i.cs" />
        <Compile Remove="obj\x64\Debug\Screens\Module\ProfileEditor\ProfileTree\TreeItem\FolderView.g.cs" />
        <Compile Remove="obj\x64\Debug\Screens\Module\ProfileEditor\ProfileTree\TreeItem\FolderView.g.i.cs" />
        <Compile Remove="obj\x64\Debug\Screens\Module\ProfileEditor\ProfileTree\TreeItem\LayerView.g.cs" />
        <Compile Remove="obj\x64\Debug\Screens\Module\ProfileEditor\ProfileTree\TreeItem\LayerView.g.i.cs" />
        <Compile Remove="obj\x64\Debug\Screens\Module\ProfileEditor\Visualization\Tools\EditToolView.g.cs" />
        <Compile Remove="obj\x64\Debug\Screens\Module\ProfileEditor\Visualization\Tools\EditToolView.g.i.cs" />
        <Compile Remove="obj\x64\Debug\Screens\Module\ProfileEditor\Visualization\Tools\EllipseToolView.g.i.cs" />
        <Compile Remove="obj\x64\Debug\Screens\Module\ProfileEditor\Visualization\Tools\FillToolView.g.i.cs" />
        <Compile Remove="obj\x64\Debug\Screens\Module\ProfileEditor\Visualization\Tools\PolygonToolView.g.i.cs" />
        <Compile Remove="obj\x64\Debug\Screens\Module\ProfileEditor\Visualization\Tools\RectangleToolView.g.i.cs" />
        <Compile Remove="obj\x64\Debug\Screens\Module\ProfileEditor\Visualization\Tools\SelectionAddToolView.g.i.cs" />
        <Compile Remove="obj\x64\Debug\Screens\Module\ProfileEditor\Visualization\Tools\SelectionRemoveToolView.g.cs" />
        <Compile Remove="obj\x64\Debug\Screens\Module\ProfileEditor\Visualization\Tools\SelectionRemoveToolView.g.i.cs" />
        <Compile Remove="obj\x64\Debug\Screens\Module\ProfileEditor\Visualization\Tools\SelectionToolView.g.cs" />
        <Compile Remove="obj\x64\Debug\Screens\Module\ProfileEditor\Visualization\Tools\SelectionToolView.g.i.cs" />
        <Compile Remove="obj\x64\Debug\Screens\Module\ProfileEditor\Visualization\Tools\ViewpointMoveToolView.g.cs" />
        <Compile Remove="obj\x64\Debug\Screens\Module\ProfileEditor\Visualization\Tools\ViewpointMoveToolView.g.i.cs" />
        <Compile Remove="obj\x64\Debug\Screens\Module\ProfileEditor\Visualization\UserControls\LayerShapeControl.g.cs" />
        <Compile Remove="obj\x64\Debug\Screens\Module\ProfileEditor\Visualization\UserControls\LayerShapeControl.g.i.cs" />
        <Compile Remove="obj\x64\Debug\Screens\Module\ProfileEditor\LayerProperties\PropertyTree\PropertyInput\BrushPropertyInputView.g.cs" />
        <Compile Remove="obj\x64\Debug\Screens\Module\ProfileEditor\LayerProperties\PropertyTree\PropertyInput\BrushPropertyInputView.g.i.cs" />
        <Compile Remove="obj\x64\Debug\Screens\Module\ProfileEditor\LayerProperties\PropertyTree\PropertyInput\EnumPropertyInputView.g.cs" />
        <Compile Remove="obj\x64\Debug\Screens\Module\ProfileEditor\LayerProperties\PropertyTree\PropertyInput\EnumPropertyInputView.g.i.cs" />
        <Compile Remove="obj\x64\Debug\Screens\Module\ProfileEditor\LayerProperties\PropertyTree\PropertyInput\FloatPropertyInputView.g.cs" />
        <Compile Remove="obj\x64\Debug\Screens\Module\ProfileEditor\LayerProperties\PropertyTree\PropertyInput\FloatPropertyInputView.g.i.cs" />
        <Compile Remove="obj\x64\Debug\Screens\Module\ProfileEditor\LayerProperties\PropertyTree\PropertyInput\IntPropertyInputView - Copy.g.i.cs" />
        <Compile Remove="obj\x64\Debug\Screens\Module\ProfileEditor\LayerProperties\PropertyTree\PropertyInput\IntPropertyInputView.g.cs" />
        <Compile Remove="obj\x64\Debug\Screens\Module\ProfileEditor\LayerProperties\PropertyTree\PropertyInput\IntPropertyInputView.g.i.cs" />
        <Compile Remove="obj\x64\Debug\Screens\Module\ProfileEditor\LayerProperties\PropertyTree\PropertyInput\SKColorPropertyInputView.g.cs" />
        <Compile Remove="obj\x64\Debug\Screens\Module\ProfileEditor\LayerProperties\PropertyTree\PropertyInput\SKColorPropertyInputView.g.i.cs" />
        <Compile Remove="obj\x64\Debug\Screens\Module\ProfileEditor\LayerProperties\PropertyTree\PropertyInput\SKPointPropertyInputView.g.cs" />
        <Compile Remove="obj\x64\Debug\Screens\Module\ProfileEditor\LayerProperties\PropertyTree\PropertyInput\SKPointPropertyInputView.g.i.cs" />
        <Compile Remove="obj\x64\Debug\Screens\Module\ProfileEditor\LayerProperties\PropertyTree\PropertyInput\SKSizePropertyInputView.g.cs" />
        <Compile Remove="obj\x64\Debug\Screens\Module\ProfileEditor\LayerProperties\PropertyTree\PropertyInput\SKSizePropertyInputView.g.i.cs" />
    </ItemGroup>
    <ItemGroup>
        <None Remove="Resources\Fonts\RobotoMono-Regular.ttf" />
        <None Remove="Resources\Images\Logo\bow-black.ico" />
        <None Remove="Resources\Images\Logo\bow-white.ico" />
        <None Remove="Resources\Images\Logo\bow-white.svg" />
        <None Remove="Resources\Images\Logo\bow.ico" />
        <None Remove="Resources\Images\Logo\bow.svg" />
        <None Remove="Resources\Images\PhysicalLayouts\abnt.png" />
        <None Remove="Resources\Images\PhysicalLayouts\ansi.png" />
        <None Remove="Resources\Images\PhysicalLayouts\iso.png" />
        <None Remove="Resources\Images\PhysicalLayouts\jis.png" />
        <None Remove="Resources\Images\PhysicalLayouts\ks.png" />
        <None Remove="Resources\Images\Sidebar\sidebar-header.png" />
    </ItemGroup>
    <ItemGroup>
        <None Include="..\.editorconfig" Link=".editorconfig" />
    </ItemGroup>
    <ItemGroup>
        <Compile Update="Properties\Resources.Designer.cs">
            <DesignTime>True</DesignTime>
            <AutoGen>True</AutoGen>
            <DependentUpon>Resources.resx</DependentUpon>
        </Compile>
        <Compile Update="Properties\Settings.Designer.cs">
            <DesignTimeSharedInput>True</DesignTimeSharedInput>
            <AutoGen>True</AutoGen>
            <DependentUpon>Settings.settings</DependentUpon>
        </Compile>
    </ItemGroup>
    <ItemGroup>
        <None Update="Properties\Settings.settings">
            <Generator>SettingsSingleFileGenerator</Generator>
            <LastGenOutput>Settings.Designer.cs</LastGenOutput>
        </None>
    </ItemGroup>
    <ItemGroup>
        <Page Update="DefaultTypes\DataModel\Display\SKColorDataModelDisplayView.xaml">
            <SubType>Designer</SubType>
        </Page>
        <Page Update="DefaultTypes\DataModel\Input\DoubleDataModelInputView.xaml">
            <SubType>Designer</SubType>
        </Page>
        <Page Update="DefaultTypes\DataModel\Input\IntDataModelInputView.xaml">
            <SubType>Designer</SubType>
        </Page>
        <Page Update="DefaultTypes\DataModel\Input\SKColorDataModelInputView.xaml">
            <SubType>Designer</SubType>
        </Page>
        <Page Update="DefaultTypes\DataModel\Input\StringDataModelInputView.xaml">
            <SubType>Designer</SubType>
        </Page>
        <Page Update="DefaultTypes\PropertyInput\FloatRangePropertyInputView.xaml">
            <SubType>Designer</SubType>
        </Page>
        <Page Update="Screens\Plugins\PluginPrerequisitesUninstallDialogView.xaml">
            <XamlRuntime>$(DefaultXamlRuntime)</XamlRuntime>
        </Page>
        <Page Update="Screens\Settings\Debug\Tabs\Performance\PerformanceDebugView.xaml">
          <XamlRuntime>$(DefaultXamlRuntime)</XamlRuntime>
        </Page>
        <Page Update="Screens\Sidebar\Dialogs\SidebarCategoryUpdateView.xaml">
          <XamlRuntime>$(DefaultXamlRuntime)</XamlRuntime>
          <SubType>Designer</SubType>
        </Page>
    </ItemGroup>
    <ItemGroup>
      <Folder Include="Screens\Sidebar\Models\" />
    </ItemGroup>
</Project><|MERGE_RESOLUTION|>--- conflicted
+++ resolved
@@ -147,10 +147,7 @@
         <PackageReference Include="Ookii.Dialogs.Wpf" Version="3.1.0" />
         <PackageReference Include="RawInput.Sharp" Version="0.0.4" />
         <PackageReference Include="RGB.NET.Core" Version="1.0.0-prerelease1" />
-<<<<<<< HEAD
-=======
         <PackageReference Include="RGB.NET.Layout" Version="1.0.0-prerelease1" />
->>>>>>> 9da3e9cf
         <PackageReference Include="Serilog" Version="2.10.0" />
         <PackageReference Include="SkiaSharp.Views.WPF" Version="2.80.3" />
         <PackageReference Include="SkiaSharp.Vulkan.SharpVk" Version="2.80.3" />
