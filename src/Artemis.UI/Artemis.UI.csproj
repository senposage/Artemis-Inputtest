--- conflicted
+++ resolved
@@ -48,229 +48,8 @@
         <Resource Include="Assets\Images\Logo\bow-white.ico" />
     </ItemGroup>
     <ItemGroup>
-<<<<<<< HEAD
         <Compile Update="DefaultTypes\PropertyInput\StringPropertyInputView.axaml.cs">
             <DependentUpon>StringPropertyInputView.xaml</DependentUpon>
-=======
-        <Resource Include="Resources\Cursors\aero_fill.cur" />
-    </ItemGroup>
-    <ItemGroup>
-        <Resource Include="Resources\Cursors\aero_drag.cur" />
-    </ItemGroup>
-    <ItemGroup>
-        <Resource Include="Resources\Cursors\aero_drag_ew.cur" />
-    </ItemGroup>
-    <ItemGroup>
-        <Resource Include="Resources\Cursors\aero_rotate.cur" />
-        <Resource Include="Resources\Images\Logo\bow.svg" />
-        <Resource Include="Resources\Images\PhysicalLayouts\abnt.png" />
-        <Resource Include="Resources\Images\PhysicalLayouts\ansi.png" />
-        <Resource Include="Resources\Images\PhysicalLayouts\iso.png" />
-        <Resource Include="Resources\Images\PhysicalLayouts\jis.png" />
-        <Resource Include="Resources\Images\PhysicalLayouts\ks.png" />
-        <Resource Include="Resources\Images\Sidebar\sidebar-header.png" />
-    </ItemGroup>
-    <ItemGroup>
-        <PackageReference Include="FluentValidation" Version="10.3.0" />
-        <PackageReference Include="Flurl.Http" Version="3.2.0" />
-        <PackageReference Include="gong-wpf-dragdrop" Version="2.3.2" />
-        <PackageReference Include="Hardcodet.NotifyIcon.Wpf.NetCore" Version="1.0.18" />
-        <PackageReference Include="Humanizer.Core" Version="2.11.10" />
-        <PackageReference Include="MaterialDesignExtensions" Version="3.3.0" />
-        <PackageReference Include="MaterialDesignThemes" Version="4.1.0" />
-        <PackageReference Include="Microsoft.Toolkit.Uwp.Notifications" Version="7.0.2" />
-        <PackageReference Include="Microsoft.Win32.Registry" Version="5.0.0" />
-        <PackageReference Include="Microsoft.Xaml.Behaviors.Wpf" Version="1.1.31" />
-        <PackageReference Include="Ninject" Version="3.3.4" />
-        <PackageReference Include="Ninject.Extensions.Conventions" Version="3.3.0" />
-        <PackageReference Include="Ookii.Dialogs.Wpf" Version="3.1.0" />
-        <PackageReference Include="RawInput.Sharp" Version="0.0.4" />
-        <PackageReference Include="RGB.NET.Core" Version="1.0.0-prerelease.32" />
-        <PackageReference Include="RGB.NET.Layout" Version="1.0.0-prerelease.32" />
-        <PackageReference Include="Serilog" Version="2.10.0" />
-        <PackageReference Include="SkiaSharp.Views.WPF" Version="2.80.3" />
-        <PackageReference Include="SkiaSharp.Vulkan.SharpVk" Version="2.80.3" />
-        <PackageReference Include="Stylet" Version="1.3.6" />
-        <PackageReference Include="System.Buffers" Version="4.5.1" />
-        <PackageReference Include="System.ComponentModel.Annotations" Version="5.0.0" />
-        <PackageReference Include="System.Drawing.Common" Version="5.0.2" />
-        <PackageReference Include="System.Management" Version="5.0.0" />
-        <PackageReference Include="System.Numerics.Vectors" Version="4.5.0" />
-        <PackageReference Include="System.ValueTuple" Version="4.5.0" />
-        <PackageReference Include="Unclassified.NetRevisionTask" Version="0.4.1">
-            <PrivateAssets>all</PrivateAssets>
-            <IncludeAssets>runtime; build; native; contentfiles; analyzers; buildtransitive</IncludeAssets>
-        </PackageReference>
-    </ItemGroup>
-    <ItemGroup>
-        <Compile Remove="obj\x64\Debug\App.g.cs" />
-        <Compile Remove="obj\x64\Debug\App.g.i.cs" />
-        <Compile Remove="obj\x64\Debug\GeneratedInternalTypeHelper.g.cs" />
-        <Compile Remove="obj\x64\Debug\GeneratedInternalTypeHelper.g.i.cs" />
-        <Compile Remove="obj\x64\Release\App.g.cs" />
-        <Compile Remove="obj\x64\Release\GeneratedInternalTypeHelper.g.cs" />
-        <Compile Remove="obj\x64\Debug\Screens\RootView.g.cs" />
-        <Compile Remove="obj\x64\Debug\Screens\RootView.g.i.cs" />
-        <Compile Remove="obj\x64\Release\Screens\RootView.g.cs" />
-        <Compile Remove="obj\x64\Debug\Screens\Dialogs\ConfirmDialogView.g.cs" />
-        <Compile Remove="obj\x64\Debug\Screens\Dialogs\ConfirmDialogView.g.i.cs" />
-        <Compile Remove="obj\x64\Debug\Screens\GradientEditor\GradientEditorView.g.cs" />
-        <Compile Remove="obj\x64\Debug\Screens\GradientEditor\GradientEditorView.g.i.cs" />
-        <Compile Remove="obj\x64\Debug\Screens\Home\HomeView.g.cs" />
-        <Compile Remove="obj\x64\Debug\Screens\Home\HomeView.g.i.cs" />
-        <Compile Remove="obj\x64\Debug\Screens\Module\ModuleRootView.g.cs" />
-        <Compile Remove="obj\x64\Debug\Screens\Module\ModuleRootView.g.i.cs" />
-        <Compile Remove="obj\x64\Debug\Screens\News\NewsView.g.cs" />
-        <Compile Remove="obj\x64\Debug\Screens\News\NewsView.g.i.cs" />
-        <Compile Remove="obj\x64\Debug\Screens\Settings\SettingsView.g.cs" />
-        <Compile Remove="obj\x64\Debug\Screens\Settings\SettingsView.g.i.cs" />
-        <Compile Remove="obj\x64\Debug\Screens\Sidebar\SidebarView.g.cs" />
-        <Compile Remove="obj\x64\Debug\Screens\Sidebar\SidebarView.g.i.cs" />
-        <Compile Remove="obj\x64\Debug\Screens\Splash\SplashView.g.cs" />
-        <Compile Remove="obj\x64\Debug\Screens\Splash\SplashView.g.i.cs" />
-        <Compile Remove="obj\x64\Debug\Screens\SurfaceEditor\SurfaceEditorView.g.cs" />
-        <Compile Remove="obj\x64\Debug\Screens\SurfaceEditor\SurfaceEditorView.g.i.cs" />
-        <Compile Remove="obj\x64\Debug\Screens\Workshop\WorkshopView.g.cs" />
-        <Compile Remove="obj\x64\Debug\Screens\Workshop\WorkshopView.g.i.cs" />
-        <Compile Remove="obj\x64\Release\Screens\Dialogs\ConfirmDialogView.g.cs" />
-        <Compile Remove="obj\x64\Release\Screens\Home\HomeView.g.cs" />
-        <Compile Remove="obj\x64\Release\Screens\Module\ModuleRootView.g.cs" />
-        <Compile Remove="obj\x64\Release\Screens\News\NewsView.g.cs" />
-        <Compile Remove="obj\x64\Release\Screens\Settings\SettingsView.g.cs" />
-        <Compile Remove="obj\x64\Release\Screens\Splash\SplashView.g.cs" />
-        <Compile Remove="obj\x64\Release\Screens\Workshop\WorkshopView.g.cs" />
-        <Compile Remove="obj\x64\Debug\Screens\Module\ProfileEditor\ProfileEditorView.g.cs" />
-        <Compile Remove="obj\x64\Debug\Screens\Module\ProfileEditor\ProfileEditorView.g.i.cs" />
-        <Compile Remove="obj\x64\Debug\Screens\Settings\Debug\DebugView.g.cs" />
-        <Compile Remove="obj\x64\Debug\Screens\Settings\Debug\DebugView.g.i.cs" />
-        <Compile Remove="obj\x64\Debug\Screens\SurfaceEditor\Dialogs\SurfaceCreateView.g.cs" />
-        <Compile Remove="obj\x64\Debug\Screens\SurfaceEditor\Dialogs\SurfaceCreateView.g.i.cs" />
-        <Compile Remove="obj\x64\Debug\Screens\SurfaceEditor\Dialogs\SurfaceDeviceConfigView.g.cs" />
-        <Compile Remove="obj\x64\Debug\Screens\SurfaceEditor\Dialogs\SurfaceDeviceConfigView.g.i.cs" />
-        <Compile Remove="obj\x64\Debug\Screens\SurfaceEditor\Visualization\SurfaceDeviceView.g.cs" />
-        <Compile Remove="obj\x64\Debug\Screens\SurfaceEditor\Visualization\SurfaceDeviceView.g.i.cs" />
-        <Compile Remove="obj\x64\Debug\Screens\SurfaceEditor\Visualization\SurfaceLedView.g.cs" />
-        <Compile Remove="obj\x64\Debug\Screens\SurfaceEditor\Visualization\SurfaceLedView.g.i.cs" />
-        <Compile Remove="obj\x64\Release\Screens\Module\ProfileEditor\ProfileEditorView.g.cs" />
-        <Compile Remove="obj\x64\Release\Screens\Settings\Debug\DebugView.g.cs" />
-        <Compile Remove="obj\x64\Release\Screens\SurfaceEditor\Dialogs\SurfaceCreateView.g.cs" />
-        <Compile Remove="obj\x64\Release\Screens\SurfaceEditor\Dialogs\SurfaceDeviceConfigView.g.cs" />
-        <Compile Remove="obj\x64\Release\Screens\SurfaceEditor\Visualization\SurfaceDeviceView.g.cs" />
-        <Compile Remove="obj\x64\Release\Screens\SurfaceEditor\Visualization\SurfaceLedView.g.cs" />
-        <Compile Remove="obj\x64\Debug\Screens\Module\ProfileEditor\Dialogs\ProfileCreateView.g.cs" />
-        <Compile Remove="obj\x64\Debug\Screens\Module\ProfileEditor\Dialogs\ProfileCreateView.g.i.cs" />
-        <Compile Remove="obj\x64\Debug\Screens\Module\ProfileEditor\Dialogs\ProfileElementRenameView.g.cs" />
-        <Compile Remove="obj\x64\Debug\Screens\Module\ProfileEditor\Dialogs\ProfileElementRenameView.g.i.cs" />
-        <Compile Remove="obj\x64\Debug\Screens\Module\ProfileEditor\DataModelConditions\DataModelConditionsView.g.cs" />
-        <Compile Remove="obj\x64\Debug\Screens\Module\ProfileEditor\DataModelConditions\DataModelConditionsView.g.i.cs" />
-        <Compile Remove="obj\x64\Debug\Screens\Module\ProfileEditor\DataModelConditions\DataModelConditionView.g.cs" />
-        <Compile Remove="obj\x64\Debug\Screens\Module\ProfileEditor\DataModelConditions\DataModelConditionView.g.i.cs" />
-        <Compile Remove="obj\x64\Debug\Screens\Module\ProfileEditor\ElementProperties\ElementPropertiesView.g.i.cs" />
-        <Compile Remove="obj\x64\Debug\Screens\Module\ProfileEditor\ElementProperties\ElementPropertyView.g.cs" />
-        <Compile Remove="obj\x64\Debug\Screens\Module\ProfileEditor\LayerElements\LayerElementsView.g.i.cs" />
-        <Compile Remove="obj\x64\Debug\Screens\Module\ProfileEditor\LayerElements\LayerElementView.g.cs" />
-        <Compile Remove="obj\x64\Debug\Screens\Module\ProfileEditor\LayerProperties\LayerPropertiesView.g.cs" />
-        <Compile Remove="obj\x64\Debug\Screens\Module\ProfileEditor\LayerProperties\LayerPropertiesView.g.i.cs" />
-        <Compile Remove="obj\x64\Debug\Screens\Module\ProfileEditor\Layers\LayersView.g.cs" />
-        <Compile Remove="obj\x64\Debug\Screens\Module\ProfileEditor\ProfileTree\ProfileTreeView.g.cs" />
-        <Compile Remove="obj\x64\Debug\Screens\Module\ProfileEditor\ProfileTree\ProfileTreeView.g.i.cs" />
-        <Compile Remove="obj\x64\Debug\Screens\Module\ProfileEditor\Visualization\ProfileDeviceView.g.cs" />
-        <Compile Remove="obj\x64\Debug\Screens\Module\ProfileEditor\Visualization\ProfileDeviceView.g.i.cs" />
-        <Compile Remove="obj\x64\Debug\Screens\Module\ProfileEditor\Visualization\ProfileLayerView.g.cs" />
-        <Compile Remove="obj\x64\Debug\Screens\Module\ProfileEditor\Visualization\ProfileLayerView.g.i.cs" />
-        <Compile Remove="obj\x64\Debug\Screens\Module\ProfileEditor\Visualization\ProfileLedView.g.cs" />
-        <Compile Remove="obj\x64\Debug\Screens\Module\ProfileEditor\Visualization\ProfileLedView.g.i.cs" />
-        <Compile Remove="obj\x64\Debug\Screens\Module\ProfileEditor\Visualization\ProfileView.g.cs" />
-        <Compile Remove="obj\x64\Debug\Screens\Module\ProfileEditor\Visualization\ProfileView.g.i.cs" />
-        <Compile Remove="obj\x64\Debug\Screens\Settings\Tabs\Devices\DeviceSettingsView.g.cs" />
-        <Compile Remove="obj\x64\Debug\Screens\Settings\Tabs\Devices\DeviceSettingsView.g.i.cs" />
-        <Compile Remove="obj\x64\Release\Screens\Module\ProfileEditor\Dialogs\ProfileCreateView.g.cs" />
-        <Compile Remove="obj\x64\Release\Screens\Module\ProfileEditor\DataModelConditions\DataModelConditionsView.g.cs" />
-        <Compile Remove="obj\x64\Release\Screens\Module\ProfileEditor\DataModelConditions\DataModelConditionView.g.cs" />
-        <Compile Remove="obj\x64\Release\Screens\Module\ProfileEditor\ElementProperties\ElementPropertiesView.g.cs" />
-        <Compile Remove="obj\x64\Release\Screens\Module\ProfileEditor\ElementProperties\ElementPropertyView.g.cs" />
-        <Compile Remove="obj\x64\Release\Screens\Module\ProfileEditor\LayerElements\LayerElementsView.g.cs" />
-        <Compile Remove="obj\x64\Release\Screens\Module\ProfileEditor\LayerElements\LayerElementView.g.cs" />
-        <Compile Remove="obj\x64\Release\Screens\Module\ProfileEditor\Layers\LayersView.g.cs" />
-        <Compile Remove="obj\x64\Release\Screens\Module\ProfileEditor\Visualization\ProfileDeviceView.g.cs" />
-        <Compile Remove="obj\x64\Release\Screens\Module\ProfileEditor\Visualization\ProfileLedView.g.cs" />
-        <Compile Remove="obj\x64\Release\Screens\Module\ProfileEditor\Visualization\ProfileView.g.cs" />
-        <Compile Remove="obj\x64\Release\Screens\Settings\Tabs\Devices\DeviceSettingsView.g.cs" />
-        <Compile Remove="obj\x64\Debug\Screens\Module\ProfileEditor\LayerElements\Dialogs\AddLayerElementView.g.i.cs" />
-        <Compile Remove="obj\x64\Debug\Screens\Module\ProfileEditor\LayerProperties\PropertyTree\PropertyTreeChildView.g.cs" />
-        <Compile Remove="obj\x64\Debug\Screens\Module\ProfileEditor\LayerProperties\PropertyTree\PropertyTreeChildView.g.i.cs" />
-        <Compile Remove="obj\x64\Debug\Screens\Module\ProfileEditor\LayerProperties\PropertyTree\PropertyTreeItemView.g.i.cs" />
-        <Compile Remove="obj\x64\Debug\Screens\Module\ProfileEditor\LayerProperties\PropertyTree\PropertyTreeView.g.cs" />
-        <Compile Remove="obj\x64\Debug\Screens\Module\ProfileEditor\LayerProperties\PropertyTree\PropertyTreeView.g.i.cs" />
-        <Compile Remove="obj\x64\Debug\Screens\Module\ProfileEditor\LayerProperties\Timeline\LayerPropertiesTimelineView.g.i.cs" />
-        <Compile Remove="obj\x64\Debug\Screens\Module\ProfileEditor\LayerProperties\Timeline\PropertyRailItemView.g.i.cs" />
-        <Compile Remove="obj\x64\Debug\Screens\Module\ProfileEditor\LayerProperties\Timeline\PropertyTimelineView.g.cs" />
-        <Compile Remove="obj\x64\Debug\Screens\Module\ProfileEditor\LayerProperties\Timeline\PropertyTimelineView.g.i.cs" />
-        <Compile Remove="obj\x64\Debug\Screens\Module\ProfileEditor\LayerProperties\Timeline\PropertyTrackView.g.cs" />
-        <Compile Remove="obj\x64\Debug\Screens\Module\ProfileEditor\LayerProperties\Timeline\PropertyTrackView.g.i.cs" />
-        <Compile Remove="obj\x64\Debug\Screens\Module\ProfileEditor\LayerProperties\Timeline\TimelineKeyframeView.g.i.cs" />
-        <Compile Remove="obj\x64\Debug\Screens\Module\ProfileEditor\LayerProperties\Timeline\TimelinePartView.g.i.cs" />
-        <Compile Remove="obj\x64\Debug\Screens\Module\ProfileEditor\LayerProperties\Timeline\TimelinePropertyRailView.g.i.cs" />
-        <Compile Remove="obj\x64\Debug\Screens\Module\ProfileEditor\LayerProperties\Timeline\TimelinePropertyView.g.i.cs" />
-        <Compile Remove="obj\x64\Debug\Screens\Module\ProfileEditor\LayerProperties\Timeline\TimelineTimeView.g.i.cs" />
-        <Compile Remove="obj\x64\Debug\Screens\Module\ProfileEditor\ProfileTree\TreeItem\FolderView.g.cs" />
-        <Compile Remove="obj\x64\Debug\Screens\Module\ProfileEditor\ProfileTree\TreeItem\FolderView.g.i.cs" />
-        <Compile Remove="obj\x64\Debug\Screens\Module\ProfileEditor\ProfileTree\TreeItem\LayerView.g.cs" />
-        <Compile Remove="obj\x64\Debug\Screens\Module\ProfileEditor\ProfileTree\TreeItem\LayerView.g.i.cs" />
-        <Compile Remove="obj\x64\Debug\Screens\Module\ProfileEditor\Visualization\Tools\EditToolView.g.cs" />
-        <Compile Remove="obj\x64\Debug\Screens\Module\ProfileEditor\Visualization\Tools\EditToolView.g.i.cs" />
-        <Compile Remove="obj\x64\Debug\Screens\Module\ProfileEditor\Visualization\Tools\EllipseToolView.g.i.cs" />
-        <Compile Remove="obj\x64\Debug\Screens\Module\ProfileEditor\Visualization\Tools\FillToolView.g.i.cs" />
-        <Compile Remove="obj\x64\Debug\Screens\Module\ProfileEditor\Visualization\Tools\PolygonToolView.g.i.cs" />
-        <Compile Remove="obj\x64\Debug\Screens\Module\ProfileEditor\Visualization\Tools\RectangleToolView.g.i.cs" />
-        <Compile Remove="obj\x64\Debug\Screens\Module\ProfileEditor\Visualization\Tools\SelectionAddToolView.g.i.cs" />
-        <Compile Remove="obj\x64\Debug\Screens\Module\ProfileEditor\Visualization\Tools\SelectionRemoveToolView.g.cs" />
-        <Compile Remove="obj\x64\Debug\Screens\Module\ProfileEditor\Visualization\Tools\SelectionRemoveToolView.g.i.cs" />
-        <Compile Remove="obj\x64\Debug\Screens\Module\ProfileEditor\Visualization\Tools\SelectionToolView.g.cs" />
-        <Compile Remove="obj\x64\Debug\Screens\Module\ProfileEditor\Visualization\Tools\SelectionToolView.g.i.cs" />
-        <Compile Remove="obj\x64\Debug\Screens\Module\ProfileEditor\Visualization\Tools\ViewpointMoveToolView.g.cs" />
-        <Compile Remove="obj\x64\Debug\Screens\Module\ProfileEditor\Visualization\Tools\ViewpointMoveToolView.g.i.cs" />
-        <Compile Remove="obj\x64\Debug\Screens\Module\ProfileEditor\Visualization\UserControls\LayerShapeControl.g.cs" />
-        <Compile Remove="obj\x64\Debug\Screens\Module\ProfileEditor\Visualization\UserControls\LayerShapeControl.g.i.cs" />
-        <Compile Remove="obj\x64\Debug\Screens\Module\ProfileEditor\LayerProperties\PropertyTree\PropertyInput\BrushPropertyInputView.g.cs" />
-        <Compile Remove="obj\x64\Debug\Screens\Module\ProfileEditor\LayerProperties\PropertyTree\PropertyInput\BrushPropertyInputView.g.i.cs" />
-        <Compile Remove="obj\x64\Debug\Screens\Module\ProfileEditor\LayerProperties\PropertyTree\PropertyInput\EnumPropertyInputView.g.cs" />
-        <Compile Remove="obj\x64\Debug\Screens\Module\ProfileEditor\LayerProperties\PropertyTree\PropertyInput\EnumPropertyInputView.g.i.cs" />
-        <Compile Remove="obj\x64\Debug\Screens\Module\ProfileEditor\LayerProperties\PropertyTree\PropertyInput\FloatPropertyInputView.g.cs" />
-        <Compile Remove="obj\x64\Debug\Screens\Module\ProfileEditor\LayerProperties\PropertyTree\PropertyInput\FloatPropertyInputView.g.i.cs" />
-        <Compile Remove="obj\x64\Debug\Screens\Module\ProfileEditor\LayerProperties\PropertyTree\PropertyInput\IntPropertyInputView - Copy.g.i.cs" />
-        <Compile Remove="obj\x64\Debug\Screens\Module\ProfileEditor\LayerProperties\PropertyTree\PropertyInput\IntPropertyInputView.g.cs" />
-        <Compile Remove="obj\x64\Debug\Screens\Module\ProfileEditor\LayerProperties\PropertyTree\PropertyInput\IntPropertyInputView.g.i.cs" />
-        <Compile Remove="obj\x64\Debug\Screens\Module\ProfileEditor\LayerProperties\PropertyTree\PropertyInput\SKColorPropertyInputView.g.cs" />
-        <Compile Remove="obj\x64\Debug\Screens\Module\ProfileEditor\LayerProperties\PropertyTree\PropertyInput\SKColorPropertyInputView.g.i.cs" />
-        <Compile Remove="obj\x64\Debug\Screens\Module\ProfileEditor\LayerProperties\PropertyTree\PropertyInput\SKPointPropertyInputView.g.cs" />
-        <Compile Remove="obj\x64\Debug\Screens\Module\ProfileEditor\LayerProperties\PropertyTree\PropertyInput\SKPointPropertyInputView.g.i.cs" />
-        <Compile Remove="obj\x64\Debug\Screens\Module\ProfileEditor\LayerProperties\PropertyTree\PropertyInput\SKSizePropertyInputView.g.cs" />
-        <Compile Remove="obj\x64\Debug\Screens\Module\ProfileEditor\LayerProperties\PropertyTree\PropertyInput\SKSizePropertyInputView.g.i.cs" />
-    </ItemGroup>
-    <ItemGroup>
-        <None Remove="Resources\Fonts\RobotoMono-Regular.ttf" />
-        <None Remove="Resources\Images\Logo\bow-black.ico" />
-        <None Remove="Resources\Images\Logo\bow-white.ico" />
-        <None Remove="Resources\Images\Logo\bow-white.svg" />
-        <None Remove="Resources\Images\Logo\bow.ico" />
-        <None Remove="Resources\Images\Logo\bow.svg" />
-        <None Remove="Resources\Images\PhysicalLayouts\abnt.png" />
-        <None Remove="Resources\Images\PhysicalLayouts\ansi.png" />
-        <None Remove="Resources\Images\PhysicalLayouts\iso.png" />
-        <None Remove="Resources\Images\PhysicalLayouts\jis.png" />
-        <None Remove="Resources\Images\PhysicalLayouts\ks.png" />
-        <None Remove="Resources\Images\Sidebar\sidebar-header.png" />
-    </ItemGroup>
-    <ItemGroup>
-        <None Include="..\.editorconfig" Link=".editorconfig" />
-    </ItemGroup>
-    <ItemGroup>
-        <Compile Update="Properties\Resources.Designer.cs">
-            <DesignTime>True</DesignTime>
-            <AutoGen>True</AutoGen>
-            <DependentUpon>Resources.resx</DependentUpon>
->>>>>>> 94826e85
         </Compile>
         <Compile Update="Screens\ProfileEditor\Panels\Properties\PropertiesView.axaml.cs">
             <DependentUpon>PropertiesView.axaml</DependentUpon>
