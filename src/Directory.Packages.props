--- conflicted
+++ resolved
@@ -13,12 +13,8 @@
     <PackageVersion Include="Avalonia.Diagnostics" Version="11.0.9" />
     <PackageVersion Include="Avalonia.ReactiveUI" Version="11.1.3" />
     <PackageVersion Include="Avalonia.Skia.Lottie" Version="11.0.0" />
-<<<<<<< HEAD
     <PackageVersion Include="Avalonia.Win32" Version="11.1.3" />
-=======
-    <PackageVersion Include="Avalonia.Win32" Version="11.0.11" />
     <PackageVersion Include="HPPH.SkiaSharp" Version="1.0.0" />
->>>>>>> 5d82c159
     <PackageVersion Include="Microsoft.Win32.SystemEvents" Version="8.0.0" />
     <PackageVersion Include="Avalonia.Xaml.Behaviors" Version="11.1.0.4" />
     <PackageVersion Include="AvaloniaEdit.TextMate" Version="11.1.0" />
